--- conflicted
+++ resolved
@@ -232,12 +232,11 @@
     return p
 
 
-<<<<<<< HEAD
-def way_to_shape(way, refs_index={}, area_keys: Optional[dict] = None, polygon_features: Optional[list] = None):
-=======
-def way_to_shape(way, refs_index: dict = None):
+def way_to_shape(
+        way, refs_index: dict = None,
+        area_keys: Optional[dict] = None, polygon_features: Optional[list] = None
+):
     refs_index = refs_index or {}
->>>>>>> 0ef48f8a
     if 'center' in way:
         center = way['center']
         return {
